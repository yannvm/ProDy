# ProDy: A Python Package for Protein Dynamics Analysis
# 
# Copyright (C) 2010-2012 Ahmet Bakan
# 
# This program is free software: you can redistribute it and/or modify
# it under the terms of the GNU General Public License as published by
# the Free Software Foundation, either version 3 of the License, or
# (at your option) any later version.
# 
# This program is distributed in the hope that it will be useful,
# but WITHOUT ANY WARRANTY; without even the implied warranty of
# MERCHANTABILITY or FITNESS FOR A PARTICULAR PURPOSE.  See the
# GNU General Public License for more details.
#  
# You should have received a copy of the GNU General Public License
# along with this program.  If not, see <http://www.gnu.org/licenses/>

"""This module defines some sequence evolution applications."""

__author__ = 'Ahmet Bakan'
__copyright__ = 'Copyright (C) 2010-2012 Ahmet Bakan'

import imp
import sys

try:
    import argparse
except ImportError:
    from .. import argparse

from ..apptools import *

path_prody = imp.find_module('prody')[1]
path_apps = imp.find_module('apps', [path_prody])[1]
path_apps = imp.find_module('evol_apps', [path_apps])[1]

EVOL_APPS = ['search', 'fetch', 'filter', 'refine', 'merge', 'occupancy', 
             'conserv', 'coevol', 'rankorder']

__all__ = ['evol_main']

evol_parser = argparse.ArgumentParser(
    description="Evol: Sequence Evolution and Dynamics Analysis",
    epilog="See 'evol <command> -h' for more information on a specific "
           "command."
    )

evol_parser.add_argument('-c', '--cite', 
    help="print citation info and exit",
    action=ProDyCitation, nargs=0)

evol_parser.add_argument('-v', '--version', 
    help="print ProDy version and exit",
    action=ProDyVersion, nargs=0)
'''
evol_parser.add_argument('-e', '--examples', action=UsageExample, nargs=0,
    help='show usage examples and exit')


evol_parser.set_defaults(usage_example=
"""Sequence coevolution analysis involves several steps that including
retrieving data and refining it for calculations.  These steps are 
illustrated below for RnaseA protein family.

Search Pfam database:

  $  evol search 2w5i  
    
Download Pfam MSA file:
    
  $  evol fetch RnaseA
    
Refine MSA file:
    
  $ evol refine RnaseA_full.slx -l RNAS1_BOVIN --seqid 0.98 --rowocc 0.8
  
Checking occupancy:
    
  $ evol occupancy RnaseA_full.slx -l RNAS1_BOVIN -o col -S

Conservation analysis:

  $ evol conserv RnaseA_full_refined.slx
    
Coevolution analysis:

  $ evol coevol RnaseA_full_refined.slx -S -c apc
    
Rank order analysis:
    
<<<<<<< HEAD
  $ 

""", test_examples=[(0,1,2)])
'''
=======
  $ evol rankorder RnaseA_full_refined_mutinfo_corr_apc.txt -p \
  2w5i_1-121.pdb --seq-sep 3 """, test_examples=[(0,1,2)])
>>>>>>> 12f76094

evol_commands = evol_parser.add_subparsers(
    title='subcommands')
    

for cmd in EVOL_APPS:
    cmd = 'evol_' + cmd
    mod = imp.load_module('prody.apps.evol_apps.' + cmd, 
                          *imp.find_module(cmd, [path_apps]))
    mod.APP.addApplication(evol_commands)


def evol_main():
    
    if len(sys.argv) == 1:    
        evol_parser.print_help()
    else:
        namespace = evol_parser.parse_args()
        namespace.func(namespace)

    
if __name__ == '__main__':
    evol_main()<|MERGE_RESOLUTION|>--- conflicted
+++ resolved
@@ -52,7 +52,7 @@
 evol_parser.add_argument('-v', '--version', 
     help="print ProDy version and exit",
     action=ProDyVersion, nargs=0)
-'''
+
 evol_parser.add_argument('-e', '--examples', action=UsageExample, nargs=0,
     help='show usage examples and exit')
 
@@ -88,15 +88,9 @@
     
 Rank order analysis:
     
-<<<<<<< HEAD
-  $ 
 
-""", test_examples=[(0,1,2)])
-'''
-=======
   $ evol rankorder RnaseA_full_refined_mutinfo_corr_apc.txt -p \
-  2w5i_1-121.pdb --seq-sep 3 """, test_examples=[(0,1,2)])
->>>>>>> 12f76094
+2w5i_1-121.pdb --seq-sep 3 """, test_examples=[(0,1,2)])
 
 evol_commands = evol_parser.add_subparsers(
     title='subcommands')
