# -*- coding: utf-8 -*-
"""This module defines plotting functions for protein dynamics analysis.

Plotting functions are called by the name of the plotted data/property
and are prefixed with ``show``.  Function documentations refers to the
:mod:`matplotlib.pyplot` function utilized for actual plotting.  Arguments
and keyword arguments are passed to the Matplotlib functions."""

from collections import defaultdict

import numpy as np

from prody import LOGGER, SETTINGS
from prody.utilities import showFigure

from .nma import NMA
from .gnm import GNMBase
from .mode import Mode, VectorBase, Vector
from .modeset import ModeSet
from .analysis import calcSqFlucts, calcProjection
from .analysis import calcCrossCorr, calcPairDeformationDist
from .analysis import calcFractVariance, calcCrossProjection 
from .perturb import calcPerturbResponse, calcPerturbResponseProfiles
from .compare import calcOverlap
from prody.atomic import AtomGroup, Selection

__all__ = ['showContactMap', 'showCrossCorr',
           'showCumulOverlap', 'showFractVars',
           'showCumulFractVars', 'showMode',
           'showOverlap', 'showOverlapTable', 'showProjection',
           'showCrossProjection', 'showEllipsoid', 'showSqFlucts',
           'showScaledSqFlucts', 'showNormedSqFlucts', 'resetTicks',
           'showDiffMatrix','showMechStiff','showNormDistFunct',
           'showPairDeformationDist','showMeanMechStiff', 
           'showPerturbResponse', 'showPerturbResponseProfiles',
           'showMatrix', 'showPlot', 'showTree', 'showTree_networkx']


def showEllipsoid(modes, onto=None, n_std=2, scale=1., *args, **kwargs):
    """Show an ellipsoid using  :meth:`~mpl_toolkits.mplot3d.Axes3D
    .plot_wireframe`.

    Ellipsoid volume gives an analytical view of the conformational space that
    given modes describe.

    :arg modes: 3 modes for which ellipsoid will be drawn.
    :type modes: :class:`.ModeSet`, :class:`.PCA`, :class:`.ANM`, :class:`.NMA`

    :arg onto: 3 modes onto which ellipsoid will be projected.
    :type modes: :class:`.ModeSet`, :class:`.PCA`, :class:`.ANM`, :class:`.NMA`

    :arg n_std: Number of standard deviations to scale the ellipsoid.
    :type n_std: float

    :arg scale: Used for scaling the volume of ellipsoid. This can be
        obtained from :func:`.sampleModes`.
    :type scale: float"""

    import matplotlib.pyplot as plt
    from mpl_toolkits.mplot3d import Axes3D
    if not isinstance(modes, (NMA, ModeSet)):
        raise TypeError('modes must be a NMA or ModeSet instance, '
                        'not {0}'.format(type(modes)))
    if not modes.is3d():
        raise ValueError('modes must be from a 3-dimensional model')
    if len(modes) != 3:
        raise ValueError('length of modes is not equal to 3')
    if onto is not None:
        if not isinstance(onto, (NMA, ModeSet)):
            raise TypeError('onto must be a NMA or ModeSet instance, '
                            'not {0}'.format(type(onto)))
        if not onto.is3d():
            raise ValueError('onto must be from a 3-dimensional model')
        if len(onto) != 3:
            raise ValueError('length of onto is not equal to 3')
        if onto.numAtoms() != modes.numAtoms():
            raise ValueError('modes and onto must have same number of atoms')

    u = np.linspace(0, 2 * np.pi, 100)
    v = np.linspace(0, np.pi, 100)


    var = modes.getVariances()
    #randn = np.random.standard_normal((1000, 3))
    #coef = ((randn ** 2 * var).sum(1) ** 0.5).mean()
    #scale=float(n_std)*modes.numAtoms()**.5 * float(rmsd) / coef * var **.5
    scale = float(n_std) * scale * var ** 0.5
    #scale=float(n_std)*modes.numAtoms()**.5*float(rmsd)/var.sum()**.5*var**.5

    x = scale[0] * np.outer(np.cos(u), np.sin(v))
    y = scale[1] * np.outer(np.sin(u), np.sin(v))
    z = scale[2] * np.outer(np.ones(np.size(u)), np.cos(v))
    if onto is not None:
        change_of_basis = np.dot(modes._getArray().T, onto._getArray())

        xyz = np.array([x.flatten(), y.flatten(), z.flatten()])
        xyz = np.dot(xyz.T, change_of_basis)
        x = xyz[:,0].reshape((100,100))
        y = xyz[:,1].reshape((100,100))
        z = xyz[:,2].reshape((100,100))

    cf = plt.gcf()
    show = None
    for child in cf.get_children():
        if isinstance(child, Axes3D):
            show = child
            break
    if show is None:
        show = Axes3D(cf)
    show.plot_wireframe(x, y, z, rstride=6, cstride=6, *args, **kwargs)
    if onto is not None:
        onto = list(onto)
        show.set_xlabel('Mode {0} coordinate'.format(int(onto[0])+1))
        show.set_ylabel('Mode {0} coordinate'.format(int(onto[1])+1))
        show.set_zlabel('Mode {0} coordinate'.format(int(onto[2])+1))
    else:
        modes = list(modes)
        show.set_xlabel('Mode {0} coordinate'.format(int(modes[0])+1))
        show.set_ylabel('Mode {0} coordinate'.format(int(modes[1])+1))
        show.set_zlabel('Mode {0} coordinate'.format(int(modes[2])+1))
    if SETTINGS['auto_show']:
        showFigure()
    return show


def showFractVars(modes, *args, **kwargs):
    """Show fraction of variances using :func:`~matplotlib.pyplot.bar`.  Note
    that mode indices are incremented by 1."""

    import matplotlib.pyplot as plt
    if not isinstance(modes, (ModeSet, NMA)):
        raise TypeError('modes must be NMA, or ModeSet, not {0}'
                        .format(type(modes)))
    
    if kwargs.pop('new_fig', True):
        plt.figure()

    fracts = calcFractVariance(modes)
    fracts = [(int(mode), fract) for mode, fract in zip(modes, fracts)]
    fracts = np.array(fracts)
    show = plt.bar(fracts[:,0]+0.5, fracts[:,1], *args, **kwargs)
    axis = list(plt.axis())
    axis[0] = 0.5
    axis[2] = 0
    axis[3] = 1
    plt.axis(axis)
    plt.xlabel('Mode index')
    plt.ylabel('Fraction of variance')
    if SETTINGS['auto_show']:
        showFigure()
    return show


def showCumulFractVars(modes, *args, **kwargs):
    """Show fraction of variances of *modes* using :func:`~matplotlib.pyplot.
    plot`.  Note that mode indices are incremented by 1.  See also
    :func:`.showFractVars` function."""

    import matplotlib.pyplot as plt
    if not isinstance(modes, (Mode, NMA, ModeSet)):
        raise TypeError('modes must be a Mode, NMA, or ModeSet instance, '
                        'not {0}'.format(type(modes)))
    if isinstance(modes, Mode):
        indices = modes.getIndices() + 0.5
        modes = [modes]
    elif isinstance(modes, ModeSet):
        indices = modes.getIndices() + 0.5
    else:
        indices = np.arange(len(modes)) + 0.5
    
    if kwargs.pop('new_fig', True):
        plt.figure()

    fracts = calcFractVariance(modes).cumsum()
    show = plt.plot(indices, fracts, *args, **kwargs)
    axis = list(plt.axis())
    axis[0] = 0.5
    axis[2] = 0
    axis[3] = 1
    plt.axis(axis)
    plt.xlabel('Mode index')
    plt.ylabel('Fraction of variance')
    if SETTINGS['auto_show']:
        showFigure()
    return show


def showProjection(ensemble, modes, *args, **kwargs):
    """Show a projection of conformational deviations onto up to three normal
    modes from the same model.

    :arg ensemble: an ensemble, trajectory or a conformation for which
        deviation(s) will be projected, or a deformation vector
    :type ensemble: :class:`.Ensemble`, :class:`.Conformation`,
        :class:`.Vector`, :class:`.Trajectory`
    :arg modes: up to three normal modes
    :type modes: :class:`.Mode`, :class:`.ModeSet`, :class:`.NMA`
    :arg color: a color name or a list of color name, default is ``'blue'``
    :type color: str, list
    :arg label: label or a list of labels
    :type label: str, list
    :arg marker: a marker or a list of markers, default is ``'o'``
    :type marker: str, list
    :arg linestyle: line style, default is ``'None'``
    :type linestyle: str
    :arg text: list of text labels, one for each conformation
    :type text: list
    :arg fontsize: font size for text labels
    :type fontsize: int
    :arg new_fig: if ``True`` then a new figure will be created before plotting.
    :type new_fig: bool

    The projected values are by default converted to RMSD.  Pass ``rmsd=False``
    to use projection itself.

    Matplotlib function used for plotting depends on the number of modes:

      * 1 mode: :func:`~matplotlib.pyplot.hist`
      * 2 modes: :func:`~matplotlib.pyplot.plot`
      * 3 modes: :meth:`~mpl_toolkits.mplot3d.Axes3D.plot`"""

    import matplotlib.pyplot as plt

    cmap = kwargs.pop('cmap', plt.cm.jet)

    if kwargs.pop('new_fig', True):
        plt.figure()
<<<<<<< HEAD
    projection = calcProjection(ensemble, modes)
=======
    projection = calcProjection(ensemble, modes, kwargs.pop('rmsd', True))
>>>>>>> 5b7aec2d

    if projection.ndim == 1 or projection.shape[1] == 1:
        show = plt.hist(projection.flatten(), *args, **kwargs)
        plt.xlabel('{0} coordinate'.format(str(modes)))
        plt.ylabel('Number of conformations')
        return show
    elif projection.shape[1] > 3:
        raise ValueError('Projection onto up to 3 modes can be shown. '
                         'You have given {0} mode.'.format(len(modes)))

    num = projection.shape[0]

    markers = kwargs.pop('marker', 'o')
    if isinstance(markers, str) or markers is None:
        markers = [markers] * num
    elif isinstance(markers, list):
        if len(markers) != num:
            raise ValueError('length of marker must be {0}'.format(num))
    else:
        raise TypeError('marker must be a string or a list')

    colors = kwargs.pop('color', 'blue')
    if isinstance(colors, str) or colors is None:
        colors = [colors] * num
    elif isinstance(colors, list):
        if len(colors) != num:
            raise ValueError('length of color must be {0}'.format(num))
    else:
        raise TypeError('color must be a string or a list')

    labels = kwargs.pop('label', None)
    if isinstance(labels, str) or labels is None:
        labels = [labels] * num
    elif isinstance(labels, list):
        if len(labels) != num:
            raise ValueError('length of label must be {0}'.format(num))
    elif labels is not None:
        raise TypeError('label must be a string or a list')

    kwargs['linestyle'] = kwargs.pop('linestyle', None) or kwargs.pop('ls', 'None')

    texts = kwargs.pop('text', None)
    if texts:
        if not isinstance(texts, list):
            raise TypeError('text must be a list')
        elif len(texts) != num:
            raise TypeError('length of text must be {0}'.format(num))
        size = kwargs.pop('fontsize', None) or kwargs.pop('size', None)

    indict = defaultdict(list)
    for i, opts in enumerate(zip(markers, colors, labels)):  # PY3K: OK
        indict[opts].append(i)

    modes = [m for m in modes]
    if len(modes) == 2:
        kwargs['c'] = colors
        plot = plt.scatter
        show = plt.gcf()
        text = plt.text
        kwargs['cmap'] = cmap
    else: 
        from mpl_toolkits.mplot3d import Axes3D
        cf = plt.gcf()
        show = None
        for child in cf.get_children():
            if isinstance(child, Axes3D):
                show = child
                break
        if show is None:
            show = Axes3D(cf)
        plot = show.plot
        text = show.text

    args = list(args)
    for opts, indices in indict.items():  # PY3K: OK
        marker, color, label = opts
        kwargs['marker'] = marker

        if len(modes) != 2:
            kwargs['color'] = color

        if label:
            kwargs['label'] = label
        else:
            kwargs.pop('label', None)

        plot(*(list(projection[indices].T) + args), **kwargs)

    if texts:
        kwargs = {}
        if size:
            kwargs['size'] = size
        for args in zip(*(list(projection.T) + [texts])):
            text(*args, **kwargs)

    if len(modes) == 2:
        plt.xlabel('{0} coordinate'.format(int(modes[0])+1))
        plt.ylabel('{0} coordinate'.format(int(modes[1])+1))
    elif len(modes) == 3:
        show.set_xlabel('Mode {0} coordinate'.format(int(modes[0])+1))
        show.set_ylabel('Mode {0} coordinate'.format(int(modes[1])+1))
        show.set_zlabel('Mode {0} coordinate'.format(int(modes[2])+1))

    if SETTINGS['auto_show']:
        showFigure()
    return show


def showCrossProjection(ensemble, mode_x, mode_y, scale=None, *args, **kwargs):
    """Show a projection of conformational deviations onto modes from
    different models using :func:`~matplotlib.pyplot.plot`.  This function
    differs from :func:`.showProjection` by accepting modes from two different
    models.

    :arg ensemble: an ensemble or a conformation for which deviation(s) will be
        projected, or a deformation vector
    :type ensemble: :class:`.Ensemble`, :class:`.Conformation`,
        :class:`.Vector`, :class:`.Trajectory`
    :arg mode_x: projection onto this mode will be shown along x-axis
    :type mode_x: :class:`.Mode`, :class:`.Vector`
    :arg mode_y: projection onto this mode will be shown along y-axis
    :type mode_y: :class:`.Mode`, :class:`.Vector`
    :arg scale: scale width of the projection onto mode ``x`` or ``y``,
        best scaling factor will be calculated and printed on the console,
        absolute value of scalar makes the with of two projection same,
        sign of scalar makes the projections yield a positive correlation
    :type scale: str
    :arg scalar: scalar factor for projection onto selected mode
    :type scalar: float
    :arg color: a color name or a list of color name, default is ``'blue'``
    :type color: str, list
    :arg label: label or a list of labels
    :type label: str, list
    :arg marker: a marker or a list of markers, default is ``'o'``
    :type marker: str, list
    :arg linestyle: line style, default is ``'None'``
    :type linestyle: str
    :arg text: list of text labels, one for each conformation
    :type text: list
    :arg fontsize: font size for text labels
    :type fontsize: int


    The projected values are by default converted to RMSD.  Pass ``rmsd=False``
    to calculate raw projection values.  See :ref:`pca-xray-plotting` for a
    more elaborate example."""

    import matplotlib.pyplot as plt

    if kwargs.pop('new_fig', True):
        plt.figure()

    norm = kwargs.pop('norm', True)
    xcoords, ycoords = calcCrossProjection(ensemble, mode_x, mode_y,
                                           scale=scale, norm=norm, **kwargs)

    num = len(xcoords)

    markers = kwargs.pop('marker', 'o')
    if isinstance(markers, str) or markers is None:
        markers = [markers] * num
    elif isinstance(markers, list):
        if len(markers) != num:
            raise ValueError('length of marker must be {0}'.format(num))
    else:
        raise TypeError('marker must be a string or a list')

    colors = kwargs.pop('color', 'blue')
    if isinstance(colors, str) or colors is None:
        colors = [colors] * num
    elif isinstance(colors, list):
        if len(colors) != num:
            raise ValueError('length of color must be {0}'.format(num))
    else:
        raise TypeError('color must be a string or a list')

    labels = kwargs.pop('label', None)
    if isinstance(labels, str) or labels is None:
        labels = [labels] * num
    elif isinstance(labels, list):
        if len(labels) != num:
            raise ValueError('length of label must be {0}'.format(num))
    elif labels is not None:
        raise TypeError('label must be a string or a list')

    kwargs['ls'] = kwargs.pop('linestyle', None) or kwargs.pop('ls', 'None')

    texts = kwargs.pop('text', None)
    if texts:
        if not isinstance(texts, list):
            raise TypeError('text must be a list')
        elif len(texts) != num:
            raise TypeError('length of text must be {0}'.format(num))
        size = kwargs.pop('fontsize', None) or kwargs.pop('size', None)

    indict = defaultdict(list)
    for i, opts in enumerate(zip(markers, colors, labels)):  # PY3K: OK
        indict[opts].append(i)

    for opts, indices in indict.items():  # PY3K: OK
        marker, color, label = opts
        kwargs['marker'] = marker
        kwargs['color'] = color
        if label:
            kwargs['label'] = label
        else:
            kwargs.pop('label', None)
        show = plt.plot(xcoords[indices], ycoords[indices], *args, **kwargs)
    if texts:
        kwargs = {}
        if size:
            kwargs['size'] = size
        for x, y, t in zip(xcoords, ycoords, texts):
            plt.text(x, y, t, **kwargs)
    plt.xlabel('{0} coordinate'.format(mode_x))
    plt.ylabel('{0} coordinate'.format(mode_y))
    if SETTINGS['auto_show']:
        showFigure()
    return show


def showOverlapTable(modes_x, modes_y, **kwargs):
    """Show overlap table using :func:`~matplotlib.pyplot.pcolor`.  *modes_x*
    and *modes_y* are sets of normal modes, and correspond to x and y axes of
    the plot.  Note that mode indices are incremented by 1.  List of modes
    is assumed to contain a set of contiguous modes from the same model.

    Default arguments for :func:`~matplotlib.pyplot.pcolor`:

      * ``cmap=plt.cm.jet``
      * ``norm=matplotlib.colors.Normalize(0, 1)``"""

    import matplotlib.pyplot as plt
    import matplotlib

    overlap = abs(calcOverlap(modes_y, modes_x))
    if overlap.ndim == 0:
        overlap = np.array([[overlap]])
    elif overlap.ndim == 1:
        overlap = overlap.reshape((modes_y.numModes(), modes_x.numModes()))

    cmap = kwargs.pop('cmap', plt.cm.jet)
    norm = kwargs.pop('norm', matplotlib.colors.Normalize(0, 1))

    if kwargs.pop('new_fig', True):
        plt.figure()
    show = (plt.pcolor(overlap, cmap=cmap, norm=norm, **kwargs),
            plt.colorbar())
    x_range = np.arange(1, modes_x.numModes() + 1)
    plt.xticks(x_range-0.5, x_range)
    plt.xlabel(str(modes_x))
    y_range = np.arange(1, modes_y.numModes() + 1)
    plt.yticks(y_range-0.5, y_range)
    plt.ylabel(str(modes_y))
    plt.axis([0, modes_x.numModes(), 0, modes_y.numModes()])
    if SETTINGS['auto_show']:
        showFigure()
    return show


def showCrossCorr(modes, *args, **kwargs):
    """Show cross-correlations using :func:`~matplotlib.pyplot.imshow`.  By
    default, *origin=lower* and *interpolation=bilinear* keyword  arguments
    are passed to this function, but user can overwrite these parameters.
    See also :func:`.calcCrossCorr`."""

    import matplotlib.pyplot as plt
    if kwargs.pop('new_fig', True):
        plt.figure()

    arange = np.arange(modes.numAtoms())
    cross_correlations = np.zeros((arange[-1]+2, arange[-1]+2))
    cross_correlations[arange[0]+1:,
                       arange[0]+1:] = calcCrossCorr(modes)
    if not 'interpolation' in kwargs:
        kwargs['interpolation'] = 'bilinear'
    if not 'origin' in kwargs:
        kwargs['origin'] = 'lower'
    show = plt.imshow(cross_correlations, *args, **kwargs), plt.colorbar()
    plt.axis([arange[0]+0.5, arange[-1]+1.5, arange[0]+0.5, arange[-1]+1.5])
    plt.title('Cross-correlations for {0}'.format(str(modes)))
    plt.xlabel('Indices')
    plt.ylabel('Indices')
    if SETTINGS['auto_show']:
        showFigure()
    return show


def showMode(mode, *args, **kwargs):
    """Show mode array using :func:`~matplotlib.pyplot.plot`."""
    
    import matplotlib.pyplot as plt

    show_hinges = kwargs.pop('show_hinges', False)
    show_zero = kwargs.pop('show_zero', True)
    overlay_chains = kwargs.get('overlay_chains',False)
    atoms = kwargs.get('atoms',None)

    if not isinstance(mode, (Mode, Vector)):
        raise TypeError('mode must be a Mode or Vector instance, '
                        'not {0}'.format(type(mode)))
    if mode.is3d():
        a3d = mode.getArrayNx3()
        show = []
        show.append(showPlot(a3d[:, 0], *args, label='x-component', **kwargs))
        show.append(showPlot(a3d[:, 1], *args, label='y-component', **kwargs))
        show.append(showPlot(a3d[:, 2], *args, label='z-component', **kwargs))
        if atoms is not None:
            show[0][0].set_title(str(mode))
        else:
            show[0].set_title(str(mode))
    else:
        a1d = mode._getArray()
        show = showPlot(a1d, *args, **kwargs)
        if show_hinges and isinstance(mode, Mode):
            hinges = mode.getHinges()
            if hinges is not None:
                if atoms is not None:
                    if overlay_chains:
                        n = 0
                        chain_colors = 'gcmyrwbk'
                        for i in atoms.getHierView().iterChains():
                            for hinge in hinges:
                                if i.getResindices()[0] < hinge < i.getResindices()[-1]:
                                    show[0].plot(hinge - i.getResindices()[0], \
                                                 a1d[hinge], '*', color=chain_colors[n], \
                                                 markeredgecolor='k', markersize=10)
                            n += 1
                    else:
                        show[0].plot(hinges, a1d[hinges], 'r*')
                else:
                    show.plot(hinges, a1d[hinges], 'r*')
        if atoms is not None:
            show[0].set_title(str(mode))
        else:
            show.set_title(str(mode))
    if show_zero:
        if not mode.is3d():
            if atoms is not None:
                show[0].plot(show[0].get_xlim(), (0,0), '--', color='grey')
            else:
                show.plot(show.get_xlim(), (0,0), '--', color='grey')
        else:
            if atoms is not None:
                show[0][0].plot(show[0][0].get_xlim(), (0,0), '--', color='grey')
                show[1][0].plot(show[1][0].get_xlim(), (0,0), '--', color='grey')
                show[2][0].plot(show[2][0].get_xlim(), (0,0), '--', color='grey')
            else:
                show[0].plot(show[0].get_xlim(), (0,0), '--', color='grey')
                show[1].plot(show[1].get_xlim(), (0,0), '--', color='grey')
                show[2].plot(show[2].get_xlim(), (0,0), '--', color='grey')
    if SETTINGS['auto_show']:
        showFigure()
    return show


def showSqFlucts(modes, *args, **kwargs):
    """Show square fluctuations using :func:`~matplotlib.pyplot.plot`.  See
    also :func:`.calcSqFlucts`."""

    import matplotlib.pyplot as plt
    show_hinge = kwargs.pop('hinge', False)
    sqf = calcSqFlucts(modes)
    if not 'label' in kwargs:
        kwargs['label'] = str(modes)
    show = showPlot(sqf, *args, **kwargs)
    atoms = kwargs.get('atoms',None)
    if atoms is not None:
        show[0].set_ylabel('Square fluctuations')
        show[0].set_title(str(modes))
    else:
        show.set_ylabel('Square fluctuations')
        show.set_title(str(modes))
    if show_hinge and not modes.is3d():
        hinges = modes.getHinges()
        if hinges is not None:
            show[0].plot(hinges, sqf[hinges], 'r*')
    if SETTINGS['auto_show']:
        showFigure()
    return show


def showScaledSqFlucts(modes, *args, **kwargs):
    """Show scaled square fluctuations using :func:`~matplotlib.pyplot.plot`.
    Modes or mode sets given as additional arguments will be scaled to have
    the same mean squared fluctuations as *modes*."""

    import matplotlib.pyplot as plt
    sqf = calcSqFlucts(modes)
    mean = sqf.mean()
    args = list(args)
    modesarg = []
    i = 0
    while i < len(args):
        if isinstance(args[i], (VectorBase, ModeSet, NMA)):
            modesarg.append(args.pop(i))
        else:
            i += 1
    show = showPlot(sqf, *args, label=str(modes), **kwargs)
    plt.xlabel('Indices')
    plt.ylabel('Square fluctuations')
    for modes in modesarg:
        sqf = calcSqFlucts(modes)
        scalar = mean / sqf.mean()
        show.append(plt.plot(sqf * scalar, *args,
                             label='{0} (x{1:.2f})'.format(str(modes), scalar),
                             **kwargs))
    if SETTINGS['auto_show']:
        showFigure()
    return show


def showNormedSqFlucts(modes, *args, **kwargs):
    """Show normalized square fluctuations via :func:`~matplotlib.pyplot.plot`.
    """

    import matplotlib.pyplot as plt
    sqf = calcSqFlucts(modes)
    args = list(args)
    modesarg = []
    i = 0
    while i < len(args):
        if isinstance(args[i], (VectorBase, ModeSet, NMA)):
            modesarg.append(args.pop(i))
        else:
            i += 1
    show = showPlot(sqf/(sqf**2).sum()**0.5, *args,
                     label='{0}'.format(str(modes)), **kwargs)
    plt.xlabel('Indices')
    plt.ylabel('Square fluctuations')
    for modes in modesarg:
        sqf = calcSqFlucts(modes)
        show.append(plt.plot(sqf/(sqf**2).sum()**0.5, *args,
                    label='{0}'.format(str(modes)), **kwargs))
    if SETTINGS['auto_show']:
        showFigure()
    return show


def showContactMap(enm, *args, **kwargs):
    """Show Kirchhoff matrix using :func:`~matplotlib.pyplot.spy`."""

    import matplotlib.pyplot as plt
    if kwargs.pop('new_fig', True):
        plt.figure()
        
    if not isinstance(enm, GNMBase):
        raise TypeError('model argument must be an ENM instance')
    kirchhoff = enm.getKirchhoff()
    if kirchhoff is None:
        LOGGER.warning('kirchhoff matrix is not set')
        return None
    show = plt.spy(kirchhoff, *args, **kwargs)
    plt.title('{0} contact map'.format(enm.getTitle()))
    plt.xlabel('Residue index')
    plt.ylabel('Residue index')
    if SETTINGS['auto_show']:
        showFigure()
    return show


def showOverlap(mode, modes, *args, **kwargs):
    """Show overlap :func:`~matplotlib.pyplot.bar`.

    :arg mode: a single mode/vector
    :type mode: :class:`.Mode`, :class:`.Vector`
    :arg modes: multiple modes
    :type modes: :class:`.ModeSet`, :class:`.ANM`, :class:`.GNM`, :class:`.PCA`
    """

    import matplotlib.pyplot as plt

    if kwargs.pop('new_fig', True):
        plt.figure()

    if not isinstance(mode, (Mode, Vector)):
        raise TypeError('mode must be Mode or Vector, not {0}'
                        .format(type(mode)))
    if not isinstance(modes, (NMA, ModeSet)):
        raise TypeError('modes must be NMA or ModeSet, not {0}'
                        .format(type(modes)))
    overlap = abs(calcOverlap(mode, modes))
    if isinstance(modes, NMA):
        arange = np.arange(0.5, len(modes)+0.5)
    else:
        arange = modes.getIndices() + 0.5
    show = plt.bar(arange, overlap, *args, **kwargs)
    plt.title('Overlap with {0}'.format(str(mode)))
    plt.xlabel('{0} mode index'.format(modes))
    plt.ylabel('Overlap')
    if SETTINGS['auto_show']:
        showFigure()
    return show


def showCumulOverlap(mode, modes, *args, **kwargs):
    """Show cumulative overlap using :func:`~matplotlib.pyplot.plot`.

    :type mode: :class:`.Mode`, :class:`.Vector`
    :arg modes: multiple modes
    :type modes: :class:`.ModeSet`, :class:`.ANM`, :class:`.GNM`, :class:`.PCA`
    """

    import matplotlib.pyplot as plt
    if not isinstance(mode, (Mode, Vector)):
        raise TypeError('mode must be NMA, ModeSet, Mode or Vector, not {0}'
                        .format(type(mode)))
    if not isinstance(modes, (NMA, ModeSet)):
        raise TypeError('modes must be NMA, ModeSet, or Mode, not {0}'
                        .format(type(modes)))
    cumov = (calcOverlap(mode, modes) ** 2).cumsum() ** 0.5
    if isinstance(modes, NMA):
        arange = np.arange(0.5, len(modes)+0.5)
    else:
        arange = modes.getIndices() + 0.5
    
    if kwargs.pop('new_fig', True):
        plt.figure()
    show = plt.plot(arange, cumov, *args, **kwargs)
    plt.title('Cumulative overlap with {0}'.format(str(mode)))
    plt.xlabel('{0} mode index'.format(modes))
    plt.ylabel('Cumulative overlap')
    plt.axis((arange[0]-0.5, arange[-1]+0.5, 0, 1))
    if SETTINGS['auto_show']:
        showFigure()
    return show


def resetTicks(x, y=None):
    """Reset X (and Y) axis ticks using values in given *array*.  Ticks in the
    current figure should not be fractional values for this function to work as
    expected."""

    import matplotlib.pyplot as plt
    if x is not None:
        try:
            xticks = plt.xticks()[0]
            xlist = list(xticks.astype(int))
            if xlist[-1] > len(x):
                xlist.pop()
            if xlist:
                xlist = list(x[xlist])
                plt.xticks(xticks, xlist + [''] * (len(xticks) - len(xlist)))
        except:
            LOGGER.warning('xticks could not be reset.')
    if y is not None:
        try:
            yticks = plt.yticks()[0]
            ylist = list(yticks.astype(int))
            if ylist[-1] > len(y):
                ylist.pop()
            if ylist:
                ylist = list(y[ylist])
                plt.yticks(yticks, ylist + [''] * (len(yticks) - len(ylist)))
        except:
            LOGGER.warning('xticks could not be reset.')


def showDiffMatrix(matrix1, matrix2, *args, **kwargs):
    """Show the difference between two cross-correlation matrices from
    different models. For given *matrix1* and *matrix2* show the difference
    between them in the form of (matrix2 - matrix1) and plot the difference
    matrix using :func:`showMatrix`. When :class:`.NMA` models
    are passed instead of matrices, the functions could call
    :func:`.calcCrossCorr` function to calculate the matrices for given modes.

    To display the absolute values in the difference matrix, user could set
    *abs* keyword argument **True**.

    By default, *origin=lower* and *interpolation=bilinear* keyword arguments
    are passed to this function, but user can overwrite these parameters.
    """

    import matplotlib.pyplot as plt
    try:
        dim1, shape1 = matrix1.ndim, matrix1.shape
    except AttributeError:
        matrix1 = calcCrossCorr(matrix1)
        dim1, shape1 = matrix1.ndim, matrix1.shape
    try:
        dim2, shape2 = matrix2.ndim, matrix2.shape
    except AttributeError:
        matrix2 = calcCrossCorr(matrix2)
        dim2, shape2 = matrix2.ndim, matrix2.shape
    if (not ((dim1 == dim2 == 2) and (shape1 == shape2))):
        raise ValueError('Matrices must have same square shape.')
    if shape1[0] * shape1[1] == 0:
        raise ValueError('There are no data in matrices.')
    diff = matrix2 - matrix1
    if not 'interpolation' in kwargs:
        kwargs['interpolation'] = 'bilinear'
    if not 'origin' in kwargs:
        kwargs['origin'] = 'lower'
    if kwargs.pop('abs', False):
        diff = np.abs(diff)
    if kwargs.pop('new_fig', True):
        plt.figure()
    show = showMatrix(diff, *args, **kwargs)
    show.im3.axis([-.5, shape1[1] - .5, -.5, shape1[0] - .5])
    plt.title('Difference Matrix')
    if SETTINGS['auto_show']:
        showFigure()
    plt.xlabel('Indices')
    plt.ylabel('Indices')
    return show


def showMechStiff(model, coords, *args, **kwargs):
    """Show mechanical stiffness matrix using :func:`~matplotlib.pyplot.imshow`.
    By default, *origin=lower* keyword  arguments are passed to this function, 
    but user can overwrite these parameters."""

    import math
    import matplotlib
    import matplotlib.pyplot as plt
    arange = np.arange(model.numAtoms())
    model.buildMechStiff(coords)

    if not 'origin' in kwargs:
        kwargs['origin'] = 'lower'
    if 'jet_r' in kwargs:
        import matplotlib.cm as plt
        kwargs['jet_r'] = 'cmap=cm.jet_r'
        
    MechStiff = model.getStiffness()
    matplotlib.rcParams['font.size'] = '14'

    if kwargs.pop('new_fig', True):
        fig = plt.figure(num=None, figsize=(10,8), dpi=100, facecolor='w')
    vmin = math.floor(np.min(MechStiff[np.nonzero(MechStiff)]))
    vmax = round(np.amax(MechStiff),1)
    show = showMatrix(MechStiff, vmin=vmin, vmax=vmax, *args, **kwargs)
    plt.title('Mechanical Stiffness Matrix')# for {0}'.format(str(model)))
    plt.xlabel('Indices', fontsize='16')
    plt.ylabel('Indices', fontsize='16')
    if SETTINGS['auto_show']:
        showFigure()
    return show


def showNormDistFunct(model, coords, *args, **kwargs):
    """Show normalized distance fluctuation matrix using 
    :func:`~matplotlib.pyplot.imshow`. By default, *origin=lower* 
    keyword  arguments are passed to this function, 
    but user can overwrite these parameters."""

    import math
    import matplotlib
    import matplotlib.pyplot as plt
    normdistfunct = model.getNormDistFluct(coords)

    if not 'origin' in kwargs:
        kwargs['origin'] = 'lower'
        
    matplotlib.rcParams['font.size'] = '14'

    if kwargs.pop('new_fig', True):
        fig = plt.figure(num=None, figsize=(10,8), dpi=100, facecolor='w')
    vmin = math.floor(np.min(normdistfunct[np.nonzero(normdistfunct)]))
    vmax = round(np.amax(normdistfunct),1)
    show = showMatrix(normdistfunct, vmin=vmin, vmax=vmax, *args, **kwargs)
    #plt.clim(math.floor(np.min(normdistfunct[np.nonzero(normdistfunct)])), \
    #                                       round(np.amax(normdistfunct),1))
    plt.title('Normalized Distance Fluctution Matrix')
    plt.xlabel('Indices', fontsize='16')
    plt.ylabel('Indices', fontsize='16')
    if SETTINGS['auto_show']:
        showFigure()
    return show


def showPairDeformationDist(model, coords, ind1, ind2, *args, **kwargs):
    """Show distribution of deformations in distance contributed by each mode
    for selected pair of residues *ind1* *ind2*
    using :func:`~matplotlib.pyplot.plot`. """

    import matplotlib
    import matplotlib.pyplot as plt
    if not isinstance(model, NMA):
        raise TypeError('model must be a NMA instance, '
                        'not {0}'.format(type(model)))
    elif not model.is3d():
        raise TypeError('model must be a 3-dimensional NMA instance')
    elif len(model) == 0:
        raise ValueError('model must have normal modes calculated')
    elif model.getStiffness() is None:
        raise ValueError('model must have stiffness matrix calculated')

    d_pair = calcPairDeformationDist(model, coords, ind1, ind2)
    with plt.style.context('fivethirtyeight'):
        matplotlib.rcParams['font.size'] = '16'
        fig = plt.figure(num=None, figsize=(12,8), dpi=100, facecolor='w')
        #plt.title(str(model))
        plt.plot(d_pair[0], d_pair[1], 'k-', linewidth=1.5, *args, **kwargs)
        plt.xlabel('mode (k)', fontsize = '18')
        plt.ylabel('d$^k$' '($\AA$)', fontsize = '18')
    if SETTINGS['auto_show']:
        showFigure()
    return plt.show


def showMeanMechStiff(model, coords, header, chain='A', *args, **kwargs):
    """Show mean value of effective spring constant with secondary structure
    taken from MechStiff. Header is needed to obatin secondary structure range.
    Using ``'jet_r'`` as argument color map will be reverse (similar to VMD 
    program coding).
    """
    meanStiff = np.array([np.mean(model.getStiffness(), axis=0)])
    import matplotlib
    import matplotlib.pyplot as plt
    import matplotlib.patches as patches
    fig=plt.figure(figsize=[18,6], facecolor='w', dpi=100)
    
    if 'jet_r' in kwargs:
       import matplotlib.cm as plt
       kwargs['jet_r'] = 'cmap=cm.jet_r'
    if 'nearest' in kwargs:
        kwargs['nearest'] = 'interpolation=nearest'

    with plt.style.context('fivethirtyeight'):
        ax = fig.add_subplot(111)
        matplotlib.rcParams['font.size'] = '24'
        plt.plot(np.arange(len(meanStiff[0]))+coords.getResnums()[0],meanStiff[0], 'k-', linewidth = 3)
        plt.xlim(coords.getResnums()[0], coords.getResnums()[-1])
        ax_top=round(np.max(meanStiff[0])+((np.max(meanStiff[0])-np.min(meanStiff[0]))/3))
        ax_bottom=np.floor(np.min(meanStiff[0]))
        LOGGER.info('The range of mean effective force constant is: {0} to {1}.'
                                           .format(min(meanStiff[0]), max(meanStiff[0])))
        plt.ylim(ax_bottom,ax_top)
        plt.xlabel('residue', fontsize = '22')
        plt.ylabel('mean $\kappa$ [a.u.]', fontsize = '22')

    ax = fig.add_subplot(411, aspect='equal')
    plt.imshow(meanStiff, *args, **kwargs)
    header_ss = header['sheet_range'] + header['helix_range']
    for i in range(len(header_ss)):
        if header_ss[i][1] == chain:
            beg = int(header_ss[i][-2])-coords.getResnums()[0]
            end = int(header_ss[i][-1])-coords.getResnums()[0]
            add_beg = end - beg
            if header_ss[i][0] == 'H':
                ax.add_patch(patches.Rectangle((beg+1,-0.7),add_beg,\
                1.4,fill=False, linestyle='solid',edgecolor='#b22683', linewidth=2))    
            elif header_ss[i][0] == 'E':
                if header_ss[i][2] == -1:    
                    ax.add_patch(patches.Arrow(beg+1,0,add_beg,0,width=4.65, \
                    fill=False, linestyle='solid',edgecolor='black', linewidth=2))
                else: 
                    ax.add_patch(patches.Arrow(end+1,0,add_beg*(-1),0,width=4.65, \
                    fill=False, linestyle='solid',edgecolor='black', linewidth=2))
    plt.axis('off')
    ax.set_ylim(-1.7,1.7)
    if SETTINGS['auto_show']:
        showFigure()
    return plt.show

def showPerturbResponse(**kwargs):
    """ Plot the PRS matrix with the profiles along the right and bottom.

    If no PRS matrix or profiles are provided, these will be calculated first
    using the provided options with a provided model (e.g. ANM, GNM or EDA).
    So as to obtain different sensors and effectors, normMatrix=True by default.

    If atoms are provided then residue numbers can be used from there.
    *model* and *atoms* must have the same number of atoms. *atoms* must be an
    :class:`.AtomGroup` instance.

    :arg prs_matrix: a perturbation response matrix
    :type prs_matrix: array

    :arg effectiveness: an effectiveness profile from a PRS matrix
    :type effectiveness: array

    :arg sensitivity: a sensitivity profile from a PRS matrix
    :type sensitivity: array

    :arg model: any object with a calcCovariance method
        e.g. :class:`.ANM` instance
    :type model: NMA

    :arg atoms: a :class: `AtomGroup` instance
    :type atoms: AtomGroup

    :arg returnData: whether to return data for further analysis
        default is False
    :type returnData: bool
	
    :arg percentile: percentile argument for showMatrix
    :type percentile: float

    Return values are prs_matrix, effectiveness, sensitivity, ax1, ax2, im, ax3, ax4
    The PRS matrix, effectiveness and sensitivity will not be returned if provided. 
    If returnData is False then only the last five objects are returned.
    """

    import matplotlib.pyplot as plt
    import matplotlib

    prs_matrix = kwargs.get('prs_matrix')
    effectiveness = kwargs.get('effectiveness')
    sensitivity = kwargs.get('sensitivity')
    model = kwargs.pop('model')
    atoms = kwargs.get('atoms')
    returnData = kwargs.pop('returnData',False)

    if atoms is None:

        if prs_matrix is None:
            if model is None:
                raise ValueError('Please provide a PRS matrix or model.')
            else:
                prs_matrix = calcPerturbResponse(model=model)

        if effectiveness is None or sensitivity is None:
            effectiveness, sensitivity = calcPerturbResponseProfiles(prs_matrix)
        else:
            returnData = False

        showMatrix_returns = showMatrix(prs_matrix, effectiveness, sensitivity, **kwargs)

    else:
        if not isinstance(atoms, AtomGroup) and not isinstance(atoms, Selection):
            raise TypeError('atoms must be an AtomGroup instance')
        elif model is not None and atoms.numAtoms() != model.numAtoms():
            raise ValueError('model and atoms must have the same number atoms')

        if prs_matrix is None: 
            if model is None:
                raise ValueError('Please provide a PRS matrix or model.')
            atoms, prs_matrix = calcPerturbResponse(model=model,atoms=atoms)

        if effectiveness is None or sensitivity is None:
            atoms, effectiveness, sensitivity = calcPerturbResponseProfiles(prs_matrix,atoms)

        showMatrix_returns = showMatrix(prs_matrix, effectiveness, sensitivity, **kwargs)

    if not returnData:
        return showMatrix_returns
    elif kwargs.get('prs_matrix') is not None:
       if atoms is not None:
           return atoms, effectiveness, sensitivity, showMatrix_returns
       else:
           return effectiveness, sensitivity, showMatrix_returns
    else:
       if atoms is not None:
           return atoms, prs_matrix, effectiveness, sensitivity, showMatrix_returns
       else:
           return prs_matrix, effectiveness, sensitivity, showMatrix_returns

def showPerturbResponseProfiles(prs_matrix,atoms=None,**kwargs):
    """Plot as a line graph the average response to perturbation of
    a particular residue (a row of a perturbation response matrix)
    or the average effect of perturbation of a particular residue
    (a column of a normalized perturbation response matrix).

    If no PRS matrix or profiles are provided, these will be calculated first
    using the provided options with a provided model (e.g. ANM, GNM or EDA).
    So as to obtain different sensitivity and effectiveness, normMatrix=True by default.

    If no residue number is given then the effectiveness and sensitivity
    profiles will be plotted instead. These two profiles are also returned
    as arrays for further analysis if they aren't already provided.

    :arg prs_matrix: a perturbation response matrix
    :type prs_matrix: ndarray

    :arg atoms: a :class: `AtomGroup` instance for matching 
        residue numbers and chain IDs. 
    :type atoms: AtomGroup

    :arg effectiveness: an effectiveness profile from a PRS matrix
    :type effectiveness: list

    :arg sensitivity: a sensitivity profile from a PRS matrix
    :type sensitivity: list

    :arg model: any object with a calcCovariance method
        e.g. :class:`.ANM` instance
        *model* and *atoms* must have the same number of atoms.
    :type model: NMA

    :arg chain: chain identifier for the residue of interest
        default is to make a plot for each chain in the protein
    :type chain: str

    :arg resnum: residue number for the residue of interest
    :type resnum: int

    :arg direction: the direction you want to use to read data out
        of the PRS matrix for plotting: the options are 'effect' or 'response'.
        Default is 'effect'.
        A row gives the effect on each residue of peturbing the specified 
        residue.
        A column gives the response of the specified residue to perturbing 
        each residue.
        If no residue number is provided then this option will be ignored
    :type direction: str

    :arg returnData: whether to return profiles for further analysis
        default is False
    :type returnProfiles: bool
    """
    model = kwargs.get('model')
    if not type(prs_matrix) is np.ndarray:
        if prs_matrix is None:
            if model is None:
                raise ValueError('Please provide a PRS matrix or model.')
            else:
                if kwargs.get('normMatrix') is None:
                    kwargs.set('normMatrix',True)
                prs_matrix = calcPerturbResponse(**kwargs)
        else:
            raise TypeError('Please provide a valid PRS matrix (as array).')

    if atoms is None:
        raise ValueError('Please provide an AtomGroup object for matching ' \
                         'residue numbers and chain IDs.')
    else:
        if not isinstance(atoms, AtomGroup) and not isinstance(atoms, Selection):
            raise TypeError('atoms must be an AtomGroup instance')
        elif model is not None and atoms.numAtoms() != model.numAtoms():
            raise ValueError('model and atoms must have the same number atoms')

    chain = kwargs.get('chain')
    hv = atoms.getHierView()
    chains = []
    for i in range(len(list(hv))):
        chainAg = list(hv)[i]
        chains.append(chainAg.getChids()[0])

    chains = np.array(chains)
    if chain is None:
        chain = ''.join(chains)

    resnum = kwargs.get('resnum', None)
    direction = kwargs.get('direction','effect')

    if resnum is not None: 
        timesNotFound = 0
        for n in range(len(chain)):
            if not chain[n] in chains:
                raise PRSMatrixParseError('Chain {0} was not found in {1}'.format(chain[n], pdbIn))

            chainNum = int(np.where(chains == chain[n])[0])
            chainAg = list(hv)[chainNum]
            if not resnum in chainAg.getResnums():
                LOGGER.info('A residue with number {0} was not found' \
                            ' in chain {1}. Continuing to next chain.' \
                            .format(resnum, chain[n]))
                timesNotFound += 1
                continue

        profiles = []
        for n in range(len(chain)):
            chainNum = int(np.where(chains == chain[n])[0])
            i = np.where(atoms.getResnums() == resnum)[0][chainNum-timesNotFound] 
            if direction is 'effect':
                profiles.append(prs_matrix[i,:])
            else:
                profiles.append(prs_matrix[:,i])

    else:
        effectiveness = kwargs.get('effectiveness')
        sensitivity = kwargs.get('sensitivity')
        if effectiveness is None or sensitivity is None:
            effectiveness, sensitivity = calcPerturbResponseProfiles(prs_matrix)
        profiles = [effectiveness, sensitivity]

    for profile in profiles:
        show = showPlot(profile,atoms=atoms,**kwargs)

    returnData = kwargs.get('returnData',False)
    if returnData:
        return show, profiles
    else:
        return show

def showMatrix(matrix=None, x_array=None, y_array=None, **kwargs):
    """Show a matrix using :meth:`~matplotlib.axes.Axes.imshow`. Curves on x- and y-axis can be added.
    The first return value is the :class:`~matplotlib.axes.Axes` object for the upper plot, and the second
    return value is equivalent object for the left plot. The third return value is 
    the :class:`~matplotlib.image.AxesImage` object for the matrix plot. The last return value is the 
    :class:`~matplotlib.axes.Axes` object for the color bar.

    :arg matrix: Matrix to be displayed.
    :type matrix: :class:`~numpy.ndarray`

    :arg x_array: Data to be plotted above the matrix.
    :type x_array: :class:`~numpy.ndarray`

    :arg y_array: Data to be plotted on the left side of the matrix.
    :type y_array: :class:`~numpy.ndarray`

    :arg percentile: A percentile threshold to remove outliers, i.e. only showing data within *p*-th 
                     to *100-p*-th percentile.
    :type percentile: float

    :arg vmin: Minimum value that can be used together with vmax 
               as an alternative way to remove outliers
    :type vmin: float

    :arg vmax: Maximum value that can be used together with vmin 
               as alternative way to remove outliers
    :type vmax: float

    :arg atoms: a :class: `AtomGroup` instance for matching 
        residue numbers and chain IDs. 
    :type atoms: :class: `AtomGroup`

    :arg num_div: the number of divisions for each chain
        default 2
    :type num_div: int

    :arg resnum_tick_labels: residue number labels in place of num_div.
         A list can be used to set the same labels on all chains or 
         a dictionary of lists to set different labels for each chain
    :type resnum_tick_labels: list or dictionary

    :arg add_last_resi: whether to add a label for the last residue
        default False
    :type add_last_resi: bool

    :arg label_size: size for resnum labels
        default is 6, which works well for 4 residues on 4 chains
    :type label_size: int
    """ 

    num_div = kwargs.pop('num_div',2)
    resnum_tick_labels = kwargs.pop('resnum_tick_labels',None)
    add_last_resi = kwargs.pop('add_last_resi',False)

    import matplotlib.pyplot as plt
    from matplotlib import cm
    from matplotlib.gridspec import GridSpec, GridSpecFromSubplotSpec
    from matplotlib.collections import LineCollection
    from matplotlib.pyplot import figure, imshow

    if matrix is None:
        raise TypeError('You need to provide a matrix.') 
    elif len(np.shape(matrix)) != 2:
        raise ValueError('The matrix must be a 2D array.')

    p = kwargs.pop('percentile', None)
    vmin = kwargs.pop('vmin', None)
    vmax = kwargs.pop('vmax', None)

    if vmin is None and vmax is None and p is not None:
        vmin = np.percentile(matrix, p)
        vmax = np.percentile(matrix, 100-p)
    
    W = 10
    H = 10
    aspect = 'auto'

    if x_array is not None and y_array is not None:
        nrow = 3; ncol = 5
        i = 1; j = 1
        width_ratios = [1, W, 0.2]
        height_ratios = [1, H, 0.2]
    elif x_array is not None and y_array is None:
        nrow = 3; ncol = 4
        i = 1; j = 0
        width_ratios = [W, 0.2]
        height_ratios = [1, H, 0.2]
    elif x_array is None and y_array is not None:
        nrow = 2; ncol = 5
        i = 0; j = 1
        width_ratios = [1, W, 0.2]
        height_ratios = [H, 0.2]
    else:
        nrow = 2; ncol = 4
        i = 0; j = 0
        width_ratios = [W, 0.2]
        height_ratios = [H, 0.2]

    main_index = (i,j)
    upper_index = (i-1,j)
    lower_index = (i+1,j)
    left_index = (i,j-1)
    right_index = (i,j+1)

    outer = GridSpec(1, 3, width_ratios = [sum(width_ratios), 1, 4], hspace=0., wspace=0.2) 

    gs = GridSpecFromSubplotSpec(nrow, ncol-2, subplot_spec = outer[0], width_ratios=width_ratios,
                                 height_ratios=height_ratios, hspace=0., wspace=0.)

    gs_bar = GridSpecFromSubplotSpec(nrow-1, 1, subplot_spec = outer[1], height_ratios=height_ratios[:-1], hspace=0., wspace=0.)
    gs_legend = GridSpecFromSubplotSpec(nrow-1, 1, subplot_spec = outer[2], height_ratios=height_ratios[:-1], hspace=0., wspace=0.)

    new_fig = kwargs.pop('new_fig', True)
    if new_fig:
        fig = plt.figure(figsize=[9.5,6]) 
    axes = []

    atoms = kwargs.pop('atoms', None)
    if atoms is not None:
        if not isinstance(atoms, AtomGroup) and not isinstance(atoms, Selection):
            raise TypeError('atoms must be an AtomGroup instance')
    
    cmap = kwargs.pop('cmap', 'jet')
    label_size = kwargs.pop('label_size', 6)

    ax1 = ax2 = ax3 = im = ax4 = ax5 = ax6 = None
    if nrow > 2:
        y1 = x_array
        x1 = np.arange(len(y1))
        ax1 = plt.subplot(gs[upper_index])
        points1 = np.array([x1, y1]).T.reshape(-1, 1, 2)
        segments1 = np.concatenate([points1[:-1], points1[1:]], axis=1)
        lc1 = LineCollection(segments1, array=y1, linewidths=1, cmap=cmap)
        ax1.add_collection(lc1)

        ax1.set_xlim(x1.min(), x1.max())
        ax1.set_ylim(y1.min(), y1.max())
        ax1.axis('off')

    if ncol > 4:
        x2 = y_array
        y2 = np.arange(len(x2))
        ax2 = plt.subplot(gs[left_index])
        points2 = np.array([x2, y2]).T.reshape(-1, 1, 2)
        segments2 = np.concatenate([points2[:-1], points2[1:]], axis=1)
        lc2 = LineCollection(segments2, array=x2, linewidths=1, cmap=cmap)
        ax2.add_collection(lc2)

        ax2.set_xlim(x2.min(), x2.max())
        ax2.set_ylim(y2.min(), y2.max())
        ax2.axis('off')
        ax2.invert_xaxis()

    ax3 = plt.subplot(gs[main_index])
    im = imshow(matrix, aspect=aspect, vmin=vmin, vmax=vmax, cmap=cmap, **kwargs)
    ax3.set_xlim([-0.5, len(matrix)+0.5])
    ax3.set_ylim([-0.5, len(matrix)+0.5])
    ax3.yaxis.tick_right()

    ax4 = plt.subplot(gs_bar[-1])
    plt.colorbar(cax=ax4)
 
    if atoms is not None:

        # Add bars along the bottom and right that are colored by chain and numbered with residue

        ax5 = plt.subplot(gs[lower_index])
        ax6 = plt.subplot(gs[right_index])

        n = 0
        resnum_tick_locs = []
        resnum_tick_labels_list = []

        if resnum_tick_labels is None:
            resnum_tick_labels = []
            user_set_labels = False
        elif type(resnum_tick_labels) is list:
            user_set_labels = list
        elif type(resnum_tick_labels) is dict:
            user_set_labels = dict
        else:
            raise TypeError('The resnum tick labels should be a list or dictionary of lists')

        chain_colors = 'gcmyrwbk'
        chain_handles = []
        for i in atoms.getHierView().iterChains():
            
            chain_handle, = ax5.plot([i.getResindices()[0], i.getResindices()[-1]], [0, 0], \
                                     '-', linewidth=3, color=chain_colors[n], label=str(i))
            chain_handles.append(chain_handle)

            ax6.plot([0,0], [np.flip(i.getResindices(),0)[0], np.flip(i.getResindices(),0)[-1]], \
                     '-', linewidth=3, color=chain_colors[n], label=str(i))

            if not user_set_labels:
                for j in range(num_div):
                    resnum_tick_locs.append(i.getResindices()[i.numAtoms()/num_div*j])
                    resnum_tick_labels.append(i.getResnums()[i.numAtoms()/num_div*j])
            elif user_set_labels is list:
                for j in resnum_tick_labels:
                    resnum_tick_locs.append(i.getResindices()[np.where(i.getResnums() == j)[0][0]])
                    resnum_tick_labels_list.append(j)
            else:
                for k in resnum_tick_labels.keys():
                    if i.getChids()[0] == k:
                       for j in resnum_tick_labels[k]:
                           resnum_tick_locs.append(i.getResindices()[np.where(i.getResnums() == j)[0][0]])
                           resnum_tick_labels_list.append(j)

            n += 1

        ax7 = plt.subplot(gs_legend[-1])
        plt.legend(handles=chain_handles, loc=2, bbox_to_anchor=(0.25, 1))
        ax7.axis('off')

        if add_last_resi:
            resnum_tick_locs.append(atoms.getResindices()[-1])
            resnum_tick_labels_list.append(atoms.getResnums()[-1])

        resnum_tick_locs = np.array(resnum_tick_locs)
        resnum_tick_labels = np.array(resnum_tick_labels_list)

        ax3.axis('off')

        ax5.set_xticks(resnum_tick_locs)
        ax5.set_xticklabels(resnum_tick_labels)
        ax5.tick_params(labelsize=label_size)
        ax5.set_yticks([])

        ax6.set_xticks([])
        ax6.yaxis.tick_right()
        ax6.set_yticks(resnum_tick_locs)
        ax6.set_yticklabels(resnum_tick_labels)
        ax6.tick_params(labelsize=label_size)

        ax5.set_xlim([-0.5, len(matrix)+0.5])
        ax6.set_ylim([-0.5, len(matrix)+0.5])

    if SETTINGS['auto_show']:
        showFigure()

    return ax1, ax2, im, ax3, ax4, ax5, ax6, ax7

def showPlot(y,**kwargs):

    """
    Show a plot with the option to include chain color bars using provided atoms.
    
    :arg atoms: a :class: `AtomGroup` instance for matching 
        residue numbers and chain IDs. 
    :type atoms: :class: `AtomGroup`
    
    :arg num_div: the number of divisions for each chain
        default 2
    :type num_div: int

    :arg resnum_tick_labels: residue number labels in place of num_div.
         A list can be used to set the same labels on all chains or 
         a dictionary of lists to set different labels for each chain
    :type resnum_tick_labels: list or dictionary

    :arg add_last_resi: whether to add a label for the last residue
        default False
    :type add_last_resi: bool

    :arg label_size: size for resnum labels
        default is 6, which works well for 4 residues on 4 chains
    :type label_size: int

    :arg overlay_chains: overlay the chains rather than having them one after another
        default False
    :type overlay_chains: bool

    :arg domain_bar: color the bar at the bottom by domains rather than chains
        default False
    :type domain_bar: bool
    """
    atoms = kwargs.pop('atoms',None)
    overlay_chains = kwargs.pop('overlay_chains',False)
    domain_bar = kwargs.pop('domain_bar',False)

    num_div = kwargs.pop('num_div',2)
    resnum_tick_labels = kwargs.pop('resnum_tick_labels',None)
    add_last_resi = kwargs.pop('add_last_resi',False)
    label_size = kwargs.pop('label_size',6)

    import matplotlib.pyplot as plt
    from matplotlib import cm
    from matplotlib.gridspec import GridSpec, GridSpecFromSubplotSpec
    from matplotlib.collections import LineCollection
    from matplotlib.pyplot import figure, imshow

    if y is None:
        raise TypeError('You need to provide data for the y-axis.')
    elif len(np.shape(y)) != 1:
        raise ValueError('The data must be a 1D array.')

    new_fig = kwargs.pop('new_fig', True)
    if new_fig:
        fig = plt.figure(figsize=[9.5,6])
    axes = [] 

    if atoms is not None:
        height_ratios = [15,0.2]
        nrows = 2
    else:
        height_ratios = None
        nrows = 1

    outer = GridSpec(1, 2, width_ratios = [16, 4], hspace=0., wspace=0.)

    gs = GridSpecFromSubplotSpec(nrows, 1, subplot_spec = outer[0], \
                                 height_ratios=height_ratios, hspace=0., wspace=0.)

    gs_legend = GridSpecFromSubplotSpec(1, 1, subplot_spec = outer[1], hspace=0., wspace=0.)
    
    ax1 = plt.subplot(gs[0])

    chain_colors = 'gcmyrwbk'
    chain_handles = []

    if overlay_chains:
        n = 0
        for i in atoms.getHierView().iterChains():
            chain_handle, = ax1.plot(y[i.getResindices()[0]:i.getResindices()[-1]], color=chain_colors[n], label=str(i), **kwargs)
            chain_handles.append(chain_handle)
            n += 1
    else:
        ax1.plot(y, **kwargs)

    if nrows > 1:
        ax2 = plt.subplot(gs[1])

        resnum_tick_locs = []
        resnum_tick_labels_list = []

        if resnum_tick_labels is None:
            resnum_tick_labels = []
            user_set_labels = False
        elif type(resnum_tick_labels) is list:
            user_set_labels = list
        elif type(resnum_tick_labels) is dict:
            user_set_labels = dict
        else:
            raise TypeError('The resnum tick labels should be a list or dictionary of lists')

        n = 0
        for i in atoms.getHierView().iterChains():
            if not overlay_chains:
                chain_handle, = ax2.plot([i.getResindices()[0], i.getResindices()[-1]], [0, 0], \
                                         '-', linewidth=3, color=chain_colors[n], label=str(i))
                chain_handles.append(chain_handle)

            if not user_set_labels:
                for j in range(num_div):
                    resnum_tick_locs.append(i.getResindices()[i.numAtoms()/num_div*j])
                    resnum_tick_labels.append(i.getResnums()[i.numAtoms()/num_div*j])
            elif user_set_labels is list:
                for j in resnum_tick_labels:
                    resnum_tick_locs.append(i.getResindices()[np.where(i.getResnums() == j)[0][0]])
                    resnum_tick_labels_list.append(j)
            else:
                for k in resnum_tick_labels.keys():
                    if i.getChids()[0] == k:
                       for j in resnum_tick_labels[k]: 
                           resnum_tick_locs.append(i.getResindices()[np.where(i.getResnums() == j)[0][0]])
                           resnum_tick_labels_list.append(j)

            n += 1

        if domain_bar:
            try:
                atoms.getData('domain')[0]
            except:
                raise ValueError('A domain bar can only be generated if \
there is domain data associated with \
the atoms.')

            borders = {}
            for i in range(atoms.numAtoms()/atoms.numChains()):
                if atoms.getData('domain')[i] != atoms.getData('domain')[i-1]:
                    if i != 0:
                        borders[atoms.getData('domain')[i-1]][-1].append(i-1)
                    if not atoms.getData('domain')[i] in borders.keys():
                        borders[atoms.getData('domain')[i]] = []
                    borders[atoms.getData('domain')[i]].append([])
                    borders[atoms.getData('domain')[i]][-1].append(i)

            hsv = plt.get_cmap('hsv')
            colors = hsv(np.linspace(0, 1.0, len(borders.keys())))

            for chain in atoms.getHierView().iterChains():
                domains_found = []
                for i in range(chain.numAtoms()):
                    if not atoms.getData('domain')[i] in domains_found and str(atoms.getData('domain')[i]) is not '':
                        n = 0
                        for j in borders[atoms.getData('domain')[i]]:
                            m = 0
                            if m == 0:
                                domain_handle, = ax2.plot([j[0], j[-1]], [0, 0], '-', linewidth=3, \
                                                          color=colors[n], label=str(atoms.getData('domain')[i]))
                                chain_handles.append(domain_handle)
                            else:
                                ax2.plot([j[0], j[-1]], [0, 0], '-', linewidth=3, color=colors[n])
                            m += 1
                        n += 1
 
        ax3 = plt.subplot(gs_legend[-1])
        plt.legend(handles=chain_handles, loc=2, bbox_to_anchor=(0.25, 1))
        ax3.axis('off')

        if not user_set_labels:
            resnum_tick_labels_list = resnum_tick_labels

        if add_last_resi:
            resnum_tick_locs.append(atoms.getResindices()[-1])
            resnum_tick_labels_list.append(atoms.getResnums()[-1])

        resnum_tick_locs = np.array(resnum_tick_locs)
        resnum_tick_labels = np.array(resnum_tick_labels_list)

        ax1.set_xticks([])

        if overlay_chains:
            ax1.set_xlim(-0.5,atoms.numAtoms()/atoms.numChains()+0.5)

        ax2.set_xticks(resnum_tick_locs)
        ax2.set_xticklabels(resnum_tick_labels)
        ax2.tick_params(labelsize=label_size)
        ax2.set_yticks([])

        ax2.set_xlim(ax1.get_xlim())

    if atoms is not None:
        return ax1, ax2, ax3
    else:
        return ax1

def showTree(tree, format='ascii', **kwargs):
    """ Given a tree, creates visualization in different formats. 
    arg tree: Tree needs to be unrooted and should be generated by tree generator from Phylo in biopython. 
    type tree: Bio.Phylo.BaseTree.Tree
    arg format: Depending on the format, you will see different forms of trees. Acceptable formats are `plt`
    and `ascii`.
    type format: str
    arg font_size: Font size for branch labels
    type: float
    arg line_width: The line width for each branch
    type: float
    """
    try: 
        from Bio import Phylo
    except ImportError:
        raise ImportError('Phylo module could not be imported. '
            'Reinstall ProDy or install Biopython '
            'to solve the problem.')
    font_size = float(kwargs.get('font_size', 8.0))
    line_width = float(kwargs.get('line_width', 1.5))
    if format == 'ascii':
        obj = Phylo.draw_ascii(tree)
    elif format == 'pylab' or format == 'matplotlib': 
        try:
            import pylab
        except:
            raise ImportError("Pylab or matplotlib is not installed.")
        pylab.rcParams["font.size"]=font_size
        pylab.rcParams["lines.linewidth"]=line_width
        obj = Phylo.draw(tree, do_show=False)
        pylab.xlabel('distance')
        pylab.ylabel('proteins')
    elif format == 'networkx':
        node_size = kwargs.pop('node_size', 20)
        node_color = kwargs.pop('node_color', 'red')
        withlabels = kwargs.pop('withlabels', True)
        scale = kwargs.pop('scale', 1.)
        iterations = kwargs.pop('iterations', 500)
        obj = showTree_networkx(tree, node_size, node_color, 
                                withlabels, scale, iterations, **kwargs)

    return obj

def showTree_networkx(tree, node_size=20, node_color='red', withlabels=True, scale=1., iterations=500, **kwargs):
    from Bio import Phylo
    import matplotlib.pyplot as mpl

    try:
        import networkx
    except ImportError:
        raise ImportError('Please install networkx to use this function.')

    G = Phylo.to_networkx(tree)
    labels = {}
    colors = []
    sizes = []

    for node in G.nodes():
        lbl = node.name
        if 'Inner' in lbl:
            lbl = ''
            colors.append('black')
            sizes.append(0)
        else:
            sizes.append(node_size)
            if isinstance(node_color, str):
                nc = node_color
            else:
                nc = node_color[lbl] if lbl in node_color else 'red'
            colors.append(nc)
        labels[node] = lbl

    if kwargs.pop('new_fig', True):
        mpl.figure()

    layout = networkx.spring_layout(G, scale=scale, iterations=iterations)
    networkx.draw(G, pos=layout, withlabels=False, node_size=sizes, node_color=colors)

    if withlabels:
        fontdict = kwargs.pop('fontdict', None)
        if fontdict is None:
            fontsize = kwargs.pop('font_size', 6)
            fontcolor = kwargs.pop('font_color', 'black')
            fontdict = {'size': fontsize, 'color': fontcolor}

        for node, pos in layout.iteritems():
            mpl.text(pos[0], pos[1], labels[node], fontdict=fontdict)

    if SETTINGS['auto_show']:
        showFigure()

    return mpl.gca()<|MERGE_RESOLUTION|>--- conflicted
+++ resolved
@@ -225,11 +225,7 @@
 
     if kwargs.pop('new_fig', True):
         plt.figure()
-<<<<<<< HEAD
-    projection = calcProjection(ensemble, modes)
-=======
     projection = calcProjection(ensemble, modes, kwargs.pop('rmsd', True))
->>>>>>> 5b7aec2d
 
     if projection.ndim == 1 or projection.shape[1] == 1:
         show = plt.hist(projection.flatten(), *args, **kwargs)
