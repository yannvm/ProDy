--- conflicted
+++ resolved
@@ -99,7 +99,6 @@
                 pca.calcModes(nmodes)
                 ensemble = dcd
         else:
-<<<<<<< HEAD
             if len(dcd) > 1000:
                 pca.buildCovariance(dcd, aligned=kwargs.get('aligned'))
                 pca.calcModes(nmodes)
@@ -110,11 +109,6 @@
                     ensemble.iterpose(quiet=True)
                 pca.performSVD(ensemble)
             nmodes = pca.numModes()
-=======
-            pca.buildCovariance(dcd, aligned=kwargs.get('aligned'))
-            pca.calcModes(nmodes)
-            ensemble = dcd
->>>>>>> 45cd0d8b
 
     else:
         pdb = prody.parsePDB(coords)
@@ -148,12 +142,7 @@
                 pca.buildCovariance(ensemble, aligned=kwargs.get('aligned'))
                 pca.calcModes(nmodes)
         else:
-<<<<<<< HEAD
             pca.performSVD(ensemble)
-=======
-            pca.buildCovariance(ensemble, aligned=kwargs.get('aligned'))
-            pca.calcModes(nmodes)
->>>>>>> 45cd0d8b
 
     LOGGER.info('Writing numerical output.')
     if kwargs.get('outnpz'):
